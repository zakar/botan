/*
* CVC EAC1.1 tests
*
* (C) 2008 Falko Strenzke (strenzke@flexsecure.de)
*     2008 Jack Lloyd
*/

#include "validate.h"
#include <botan/build.h>

#if defined(BOTAN_HAS_CARD_VERIFIABLE_CERTIFICATES)

#include <iosfwd>
#include <iostream>
#include <iterator>
#include <algorithm>
#include <fstream>
#include <vector>
#include <memory>

#include <botan/ecdsa.h>
#include <botan/rsa.h>

#include <botan/x509cert.h>
#include <botan/x509self.h>
#include <botan/oids.h>
#include <botan/cvc_self.h>
#include <botan/cvc_cert.h>
#include <botan/cvc_ado.h>
#include <botan/time.h>

#define TEST_DATA_DIR "checks/ecc_testdata"

using namespace Botan;

#define CHECK_MESSAGE(expr, print) try { if(!(expr)) std::cout << print << "\n"; } catch(std::exception& e) { std::cout << __FUNCTION__ << ": " << e.what() << "\n"; }
#define CHECK(expr) try { if(!(expr)) std::cout << #expr << "\n"; } catch(std::exception& e) { std::cout << __FUNCTION__ << ": " << e.what() << "\n"; }

namespace {

// helper functions
void helper_write_file(EAC_Signed_Object const& to_write, std::string const& file_path)
   {
   SecureVector<byte> sv = to_write.BER_encode();
   std::ofstream cert_file(file_path.c_str(), std::ios::binary);
   cert_file.write((char*)&sv[0], sv.size());
   cert_file.close();
   }

bool helper_files_equal(std::string const& file_path1, std::string const& file_path2)
   {
   std::ifstream cert_1_in(file_path1.c_str());
   std::ifstream cert_2_in(file_path2.c_str());
   SecureVector<byte> sv1;
   SecureVector<byte> sv2;
   if (!cert_1_in || !cert_2_in)
      {
      return false;
      }
   while (!cert_1_in.eof())
      {
      char now;
      cert_1_in.read(&now, 1);
      sv1.push_back(now);
      }
   while (!cert_2_in.eof())
      {
      char now;
      cert_2_in.read(&now, 1);
      sv2.push_back(now);
      }
   if (sv1.size() == 0)
      {
      return false;
      }
   return sv1 == sv2;
   }

void test_enc_gen_selfsigned(RandomNumberGenerator& rng)
   {
   std::cout << '.' << std::flush;

   EAC1_1_CVC_Options opts;
   //opts.cpi = 0;
   opts.chr = ASN1_Chr("my_opt_chr"); // not used
   opts.car = ASN1_Car("my_opt_car");
   opts.cex = ASN1_Cex("2010 08 13");
   opts.ced = ASN1_Ced("2010 07 27");
   opts.holder_auth_templ = 0xC1;
   opts.hash_alg = "SHA-256";

   // creating a non sense selfsigned cert w/o dom pars
   EC_Domain_Params dom_pars(OID("1.3.36.3.3.2.8.1.1.11"));
   ECDSA_PrivateKey key(rng, dom_pars);
   key.set_parameter_encoding(EC_DOMPAR_ENC_IMPLICITCA);
   EAC1_1_CVC cert = CVC_EAC::create_self_signed_cert(key, opts, rng);

   SecureVector<byte> der(cert.BER_encode());
   std::ofstream cert_file;
   cert_file.open(TEST_DATA_DIR "/my_cv_cert.ber", std::ios::binary);
   //cert_file << der; // this is bad !!!
   cert_file.write((char*)&der[0], der.size());
   cert_file.close();

   EAC1_1_CVC cert_in(TEST_DATA_DIR "/my_cv_cert.ber");
   CHECK(cert == cert_in);
   // encoding it again while it has no dp
   SecureVector<byte> der2(cert_in.BER_encode());
   std::ofstream cert_file2(TEST_DATA_DIR "/my_cv_cert2.ber", std::ios::binary);
   cert_file2.write((char*)&der2[0], der2.size());
   cert_file2.close();
   // read both and compare them
   std::ifstream cert_1_in(TEST_DATA_DIR "/my_cv_cert.ber");
   std::ifstream cert_2_in(TEST_DATA_DIR "/my_cv_cert2.ber");
   SecureVector<byte> sv1;
   SecureVector<byte> sv2;
   if (!cert_1_in || !cert_2_in)
      {
      CHECK_MESSAGE(false, "could not read certificate files");
      }
   while (!cert_1_in.eof())
      {
      char now;

      cert_1_in.read(&now, 1);
      sv1.push_back(now);
      }
   while (!cert_2_in.eof())
      {
      char now;
      cert_2_in.read(&now, 1);
      sv2.push_back(now);
      }
   CHECK(sv1.size() > 10);
   CHECK_MESSAGE(sv1 == sv2, "reencoded file of cert without domain parameters is different from original");

   //cout << "reading cert again\n";
   CHECK(cert_in.get_car().value() == "my_opt_car");
   CHECK(cert_in.get_chr().value() == "my_opt_car");
   CHECK(cert_in.get_ced().as_string() == "20100727");
   CHECK(cert_in.get_ced().readable_string() == "2010/07/27 ");

   bool ill_date_exc = false;
   try
      {
      ASN1_Ced("1999 01 01");
      }
   catch (...)
      {
      ill_date_exc = true;
      }
   CHECK(ill_date_exc);

   bool ill_date_exc2 = false;
   try
      {
      ASN1_Ced("2100 01 01");
      }
   catch (...)
      {
      ill_date_exc2 = true;
      }
   CHECK(ill_date_exc2);
   //cout << "readable = '" << cert_in.get_ced().readable_string() << "'\n";
<<<<<<< HEAD
   std::auto_ptr<Public_Key> p_pk(cert_in.subject_public_key());
   //auto_ptr<ECDSA_PublicKey> ecdsa_pk(dynamic_cast<auto_ptr<ECDSA_PublicKey> >(p_pk));
=======
   std::unique_ptr<Public_Key> p_pk = cert_in.subject_public_key();
   //unique_ptr<ECDSA_PublicKey> ecdsa_pk = dynamic_cast<auto_ptr<ECDSA_PublicKey> >(p_pk);
>>>>>>> 0e41e0e8
   ECDSA_PublicKey* p_ecdsa_pk = dynamic_cast<ECDSA_PublicKey*>(p_pk.get());
   // let´s see if encoding is truely implicitca, because this is what the key should have
   // been set to when decoding (see above)(because it has no domain params):
   //cout << "encoding = " << p_ecdsa_pk->get_parameter_encoding() << std::endl;
   CHECK(p_ecdsa_pk->domain_format() == EC_DOMPAR_ENC_IMPLICITCA);
   bool exc = false;
   try
      {
      std::cout << "order = " << p_ecdsa_pk->domain().get_order() << std::endl;
      }
   catch (Invalid_State)
      {
      exc = true;
      }
   CHECK(exc);
   // set them and try again
   //cert_in.set_domain_parameters(dom_pars);
<<<<<<< HEAD
   std::auto_ptr<Public_Key> p_pk2(cert_in.subject_public_key());
=======
   std::unique_ptr<Public_Key> p_pk2 = cert_in.subject_public_key();
>>>>>>> 0e41e0e8
   ECDSA_PublicKey* p_ecdsa_pk2 = dynamic_cast<ECDSA_PublicKey*>(p_pk2.get());
   //p_ecdsa_pk2->set_domain_parameters(dom_pars);
   CHECK(p_ecdsa_pk2->domain().get_order() == dom_pars.get_order());
   bool ver_ec = cert_in.check_signature(*p_pk2);
   CHECK_MESSAGE(ver_ec, "could not positively verify correct selfsigned cvc certificate");
   }

void test_enc_gen_req(RandomNumberGenerator& rng)
   {
   std::cout << "." << std::flush;

   EAC1_1_CVC_Options opts;

   //opts.cpi = 0;
   opts.chr = ASN1_Chr("my_opt_chr");
   opts.hash_alg = "SHA-160";

   // creating a non sense selfsigned cert w/o dom pars
   EC_Domain_Params dom_pars(OID("1.3.132.0.8"));
   ECDSA_PrivateKey key(rng, dom_pars);
   key.set_parameter_encoding(EC_DOMPAR_ENC_IMPLICITCA);
   EAC1_1_Req req = CVC_EAC::create_cvc_req(key, opts.chr, opts.hash_alg, rng);
   SecureVector<byte> der(req.BER_encode());
   std::ofstream req_file(TEST_DATA_DIR "/my_cv_req.ber", std::ios::binary);
   req_file.write((char*)&der[0], der.size());
   req_file.close();

   // read and check signature...
   EAC1_1_Req req_in(TEST_DATA_DIR "/my_cv_req.ber");
   //req_in.set_domain_parameters(dom_pars);
<<<<<<< HEAD
   std::auto_ptr<Public_Key> p_pk(req_in.subject_public_key());
=======
   std::unique_ptr<Public_Key> p_pk = req_in.subject_public_key();
>>>>>>> 0e41e0e8
   ECDSA_PublicKey* p_ecdsa_pk = dynamic_cast<ECDSA_PublicKey*>(p_pk.get());
   //p_ecdsa_pk->set_domain_parameters(dom_pars);
   CHECK(p_ecdsa_pk->domain().get_order() == dom_pars.get_order());
   bool ver_ec = req_in.check_signature(*p_pk);
   CHECK_MESSAGE(ver_ec, "could not positively verify correct selfsigned (created by myself) cvc request");
   }

void test_cvc_req_ext(RandomNumberGenerator&)
   {
   std::cout << "." << std::flush;

   EAC1_1_Req req_in(TEST_DATA_DIR "/DE1_flen_chars_cvcRequest_ECDSA.der");
   EC_Domain_Params dom_pars(OID("1.3.36.3.3.2.8.1.1.5")); // "german curve"
   //req_in.set_domain_parameters(dom_pars);
<<<<<<< HEAD
   std::auto_ptr<Public_Key> p_pk(req_in.subject_public_key());
=======
   std::unique_ptr<Public_Key> p_pk = req_in.subject_public_key();
>>>>>>> 0e41e0e8
   ECDSA_PublicKey* p_ecdsa_pk = dynamic_cast<ECDSA_PublicKey*>(p_pk.get());
   //p_ecdsa_pk->set_domain_parameters(dom_pars);
   CHECK(p_ecdsa_pk->domain().get_order() == dom_pars.get_order());
   bool ver_ec = req_in.check_signature(*p_pk);
   CHECK_MESSAGE(ver_ec, "could not positively verify correct selfsigned (external testdata) cvc request");
   }

void test_cvc_ado_ext(RandomNumberGenerator&)
   {
   std::cout << "." << std::flush;

   EAC1_1_ADO req_in(TEST_DATA_DIR "/ado.cvcreq");
   EC_Domain_Params dom_pars(OID("1.3.36.3.3.2.8.1.1.5")); // "german curve"
   //cout << "car = " << req_in.get_car().value() << std::endl;
   //req_in.set_domain_parameters(dom_pars);
   }

void test_cvc_ado_creation(RandomNumberGenerator& rng)
   {
   std::cout << "." << std::flush;

   EAC1_1_CVC_Options opts;
   //opts.cpi = 0;
   opts.chr = ASN1_Chr("my_opt_chr");
   opts.hash_alg = "SHA-256";

   // creating a non sense selfsigned cert w/o dom pars
   EC_Domain_Params dom_pars(OID("1.3.36.3.3.2.8.1.1.11"));
   //cout << "mod = " << hex << dom_pars.get_curve().get_p() << std::endl;
   ECDSA_PrivateKey req_key(rng, dom_pars);
   req_key.set_parameter_encoding(EC_DOMPAR_ENC_IMPLICITCA);
   //EAC1_1_Req req = CVC_EAC::create_cvc_req(req_key, opts);
   EAC1_1_Req req = CVC_EAC::create_cvc_req(req_key, opts.chr, opts.hash_alg, rng);
   SecureVector<byte> der(req.BER_encode());
   std::ofstream req_file(TEST_DATA_DIR "/my_cv_req.ber", std::ios::binary);
   req_file.write((char*)&der[0], der.size());
   req_file.close();

   // create an ado with that req
   ECDSA_PrivateKey ado_key(rng, dom_pars);
   EAC1_1_CVC_Options ado_opts;
   ado_opts.car = ASN1_Car("my_ado_car");
   ado_opts.hash_alg = "SHA-256"; // must be equal to req´s hash alg, because ado takes his sig_algo from it´s request

   //EAC1_1_ADO ado = CVC_EAC::create_ado_req(ado_key, req, ado_opts);
   EAC1_1_ADO ado = CVC_EAC::create_ado_req(ado_key, req, ado_opts.car, rng);
   CHECK_MESSAGE(ado.check_signature(ado_key), "failure of ado verification after creation");

   std::ofstream ado_file(TEST_DATA_DIR "/ado", std::ios::binary);
   SecureVector<byte> ado_der(ado.BER_encode());
   ado_file.write((char*)&ado_der[0], ado_der.size());
   ado_file.close();
   // read it again and check the signature
   EAC1_1_ADO ado2(TEST_DATA_DIR "/ado");
   CHECK(ado == ado2);
   //ECDSA_PublicKey* p_ado_pk = dynamic_cast<ECDSA_PublicKey*>(&ado_key);
   //bool ver = ado2.check_signature(*p_ado_pk);
   bool ver = ado2.check_signature(ado_key);
   CHECK_MESSAGE(ver, "failure of ado verification after reloading");
   }

void test_cvc_ado_comparison(RandomNumberGenerator& rng)
   {
   std::cout << "." << std::flush;

   EAC1_1_CVC_Options opts;
   //opts.cpi = 0;
   opts.chr = ASN1_Chr("my_opt_chr");
   opts.hash_alg = "SHA-224";

   // creating a non sense selfsigned cert w/o dom pars
   EC_Domain_Params dom_pars(OID("1.3.36.3.3.2.8.1.1.11"));
   ECDSA_PrivateKey req_key(rng, dom_pars);
   req_key.set_parameter_encoding(EC_DOMPAR_ENC_IMPLICITCA);
   //EAC1_1_Req req = CVC_EAC::create_cvc_req(req_key, opts);
   EAC1_1_Req req = CVC_EAC::create_cvc_req(req_key, opts.chr, opts.hash_alg, rng);


   // create an ado with that req
   ECDSA_PrivateKey ado_key(rng, dom_pars);
   EAC1_1_CVC_Options ado_opts;
   ado_opts.car = ASN1_Car("my_ado_car1");
   ado_opts.hash_alg = "SHA-224"; // must be equal to req's hash alg, because ado takes his sig_algo from it's request
   //EAC1_1_ADO ado = CVC_EAC::create_ado_req(ado_key, req, ado_opts);
   EAC1_1_ADO ado = CVC_EAC::create_ado_req(ado_key, req, ado_opts.car, rng);
   CHECK_MESSAGE(ado.check_signature(ado_key), "failure of ado verification after creation");
   // make a second one for comparison
   EAC1_1_CVC_Options opts2;
   //opts2.cpi = 0;
   opts2.chr = ASN1_Chr("my_opt_chr");
   opts2.hash_alg = "SHA-160"; // this is the only difference
   ECDSA_PrivateKey req_key2(rng, dom_pars);
   req_key.set_parameter_encoding(EC_DOMPAR_ENC_IMPLICITCA);
   //EAC1_1_Req req2 = CVC_EAC::create_cvc_req(req_key2, opts2, rng);
   EAC1_1_Req req2 = CVC_EAC::create_cvc_req(req_key2, opts2.chr, opts2.hash_alg, rng);
   ECDSA_PrivateKey ado_key2(rng, dom_pars);
   EAC1_1_CVC_Options ado_opts2;
   ado_opts2.car = ASN1_Car("my_ado_car1");
   ado_opts2.hash_alg = "SHA-160"; // must be equal to req's hash alg, because ado takes his sig_algo from it's request

   EAC1_1_ADO ado2 = CVC_EAC::create_ado_req(ado_key2, req2, ado_opts2.car, rng);
   CHECK_MESSAGE(ado2.check_signature(ado_key2), "failure of ado verification after creation");

   CHECK_MESSAGE(ado != ado2, "ado's found to be equal where they are not");
   //     std::ofstream ado_file(TEST_DATA_DIR "/ado");
   //     SecureVector<byte> ado_der(ado.BER_encode());
   //     ado_file.write((char*)&ado_der[0], ado_der.size());
   //     ado_file.close();
   // read it again and check the signature

   //    EAC1_1_ADO ado2(TEST_DATA_DIR "/ado");
   //    ECDSA_PublicKey* p_ado_pk = dynamic_cast<ECDSA_PublicKey*>(&ado_key);
   //    //bool ver = ado2.check_signature(*p_ado_pk);
   //    bool ver = ado2.check_signature(ado_key);
   //    CHECK_MESSAGE(ver, "failure of ado verification after reloading");
   }

void test_eac_time(RandomNumberGenerator&)
   {
   std::cout << "." << std::flush;

   EAC_Time time(std::chrono::system_clock::now());
   //     std::cout << "time as std::string = " << time.as_string() << std::endl;
   EAC_Time sooner("", ASN1_Tag(99));
   //X509_Time sooner("", ASN1_Tag(99));
   sooner.set_to("2007 12 12");
   //     std::cout << "sooner as std::string = " << sooner.as_string() << std::endl;
   EAC_Time later("2007 12 13");
   //X509_Time later("2007 12 13");
   //     std::cout << "later as std::string = " << later.as_string() << std::endl;
   CHECK(sooner <= later);
   CHECK(sooner == sooner);

   ASN1_Cex my_cex("2007 08 01");
   my_cex.add_months(12);
   CHECK(my_cex.get_year() == 2008);
   CHECK_MESSAGE(my_cex.get_month() == 8, "shoult be 8, was " << my_cex.get_month());

   my_cex.add_months(4);
   CHECK(my_cex.get_year() == 2008);
   CHECK(my_cex.get_month() == 12);

   my_cex.add_months(4);
   CHECK(my_cex.get_year() == 2009);
   CHECK(my_cex.get_month() == 4);

   my_cex.add_months(41);
   CHECK(my_cex.get_year() == 2012);
   CHECK(my_cex.get_month() == 9);



   }

void test_ver_cvca(RandomNumberGenerator&)
   {
   std::cout << "." << std::flush;

   EAC1_1_CVC req_in(TEST_DATA_DIR "/cvca01.cv.crt");

<<<<<<< HEAD
   //auto_ptr<ECDSA_PublicKey> ecdsa_pk(dynamic_cast<auto_ptr<ECDSA_PublicKey> >(p_pk));
   //ECDSA_PublicKey* p_ecdsa_pk = dynamic_cast<ECDSA_PublicKey*>(p_pk.get());
   bool exc = false;

   std::auto_ptr<Public_Key> p_pk2(req_in.subject_public_key());
=======
   //unique_ptr<ECDSA_PublicKey> ecdsa_pk = dynamic_cast<auto_ptr<ECDSA_PublicKey> >(p_pk);
   //ECDSA_PublicKey* p_ecdsa_pk = dynamic_cast<ECDSA_PublicKey*>(p_pk.get());
   bool exc = false;

   std::unique_ptr<Public_Key> p_pk2 = req_in.subject_public_key();
>>>>>>> 0e41e0e8
   ECDSA_PublicKey* p_ecdsa_pk2 = dynamic_cast<ECDSA_PublicKey*>(p_pk2.get());
   bool ver_ec = req_in.check_signature(*p_pk2);
   CHECK_MESSAGE(ver_ec, "could not positively verify correct selfsigned cvca certificate");

   try
      {
      p_ecdsa_pk2->domain().get_order();
      }
   catch (Invalid_State)
      {
      exc = true;
      }
   CHECK(!exc);
   }

void test_copy_and_assignment(RandomNumberGenerator&)
   {
   std::cout << "." << std::flush;

   EAC1_1_CVC cert_in(TEST_DATA_DIR "/cvca01.cv.crt");
   EAC1_1_CVC cert_cp(cert_in);
   EAC1_1_CVC cert_ass = cert_in;
   CHECK(cert_in == cert_cp);
   CHECK(cert_in == cert_ass);

   EAC1_1_ADO ado_in(TEST_DATA_DIR "/ado.cvcreq");
   //EC_Domain_Params dom_pars(OID("1.3.36.3.3.2.8.1.1.5")); // "german curve"
   EAC1_1_ADO ado_cp(ado_in);
   EAC1_1_ADO ado_ass = ado_in;
   CHECK(ado_in == ado_cp);
   CHECK(ado_in == ado_ass);

   EAC1_1_Req req_in(TEST_DATA_DIR "/DE1_flen_chars_cvcRequest_ECDSA.der");
   //EC_Domain_Params dom_pars(OID("1.3.36.3.3.2.8.1.1.5")); // "german curve"
   EAC1_1_Req req_cp(req_in);
   EAC1_1_Req req_ass = req_in;
   CHECK(req_in == req_cp);
   CHECK(req_in == req_ass);
   }

void test_eac_str_illegal_values(RandomNumberGenerator&)
   {
   std::cout << "." << std::flush;

   bool exc = false;
   try
      {
      EAC1_1_CVC(TEST_DATA_DIR "/cvca_illegal_chars.cv.crt");

      }
   catch (Decoding_Error)
      {
      exc = true;
      }
   CHECK(exc);

   bool exc2 = false;
   try
      {
      EAC1_1_CVC(TEST_DATA_DIR "/cvca_illegal_chars2.cv.crt");

      }
   catch (Decoding_Error)
      {
      exc2 = true;
      }
   CHECK(exc2);
   }

void test_tmp_eac_str_enc(RandomNumberGenerator&)
   {
   std::cout << "." << std::flush;

   bool exc = false;
   try
      {
      ASN1_Car("abc!+-µ\n");
      }
   catch (Invalid_Argument)
      {
      exc = true;
      }
   CHECK(exc);
   //     std::string val = car.iso_8859();
   //     std::cout << "car 8859 = " << val << std::endl;
   //     std::cout << hex <<(unsigned char)val[1] << std::endl;


   }

void test_cvc_chain(RandomNumberGenerator& rng)
   {
   std::cout << "." << std::flush;

   EC_Domain_Params dom_pars(OID("1.3.36.3.3.2.8.1.1.5")); // "german curve"
   ECDSA_PrivateKey cvca_privk(rng, dom_pars);
   std::string hash("SHA-224");
   ASN1_Car car("DECVCA00001");
   EAC1_1_CVC cvca_cert = DE_EAC::create_cvca(cvca_privk, hash, car, true, true, 12, rng);
   std::ofstream cvca_file(TEST_DATA_DIR "/cvc_chain_cvca.cer", std::ios::binary);
   SecureVector<byte> cvca_sv = cvca_cert.BER_encode();
   cvca_file.write((char*)&cvca_sv[0], cvca_sv.size());
   cvca_file.close();

   ECDSA_PrivateKey cvca_privk2(rng, dom_pars);
   ASN1_Car car2("DECVCA00002");
   EAC1_1_CVC cvca_cert2 = DE_EAC::create_cvca(cvca_privk2, hash, car2, true, true, 12, rng);
   EAC1_1_CVC link12 = DE_EAC::link_cvca(cvca_cert, cvca_privk, cvca_cert2, rng);
   SecureVector<byte> link12_sv = link12.BER_encode();
   std::ofstream link12_file(TEST_DATA_DIR "/cvc_chain_link12.cer", std::ios::binary);
   link12_file.write((char*)&link12_sv[0], link12_sv.size());
   link12_file.close();

   // verify the link
   CHECK(link12.check_signature(cvca_privk));
   EAC1_1_CVC link12_reloaded(TEST_DATA_DIR "/cvc_chain_link12.cer");
   EAC1_1_CVC cvca1_reloaded(TEST_DATA_DIR "/cvc_chain_cvca.cer");
<<<<<<< HEAD
   std::auto_ptr<Public_Key> cvca1_rel_pk(cvca1_reloaded.subject_public_key());
=======
   std::unique_ptr<Public_Key> cvca1_rel_pk = cvca1_reloaded.subject_public_key();
>>>>>>> 0e41e0e8
   CHECK(link12_reloaded.check_signature(*cvca1_rel_pk));

   // create first round dvca-req
   ECDSA_PrivateKey dvca_priv_key(rng, dom_pars);
   EAC1_1_Req dvca_req = DE_EAC::create_cvc_req(dvca_priv_key, ASN1_Chr("DEDVCAEPASS"), hash, rng);
   std::ofstream dvca_file(TEST_DATA_DIR "/cvc_chain_dvca_req.cer", std::ios::binary);
   SecureVector<byte> dvca_sv = dvca_req.BER_encode();
   dvca_file.write((char*)&dvca_sv[0], dvca_sv.size());
   dvca_file.close();

   // sign the dvca_request
   EAC1_1_CVC dvca_cert1 = DE_EAC::sign_request(cvca_cert, cvca_privk, dvca_req, 1, 5, true, 3, 1, rng);
   CHECK(dvca_cert1.get_car().iso_8859() == "DECVCA00001");
   CHECK(dvca_cert1.get_chr().iso_8859() == "DEDVCAEPASS00001");
   helper_write_file(dvca_cert1, TEST_DATA_DIR "/cvc_chain_dvca_cert1.cer");

   // make a second round dvca ado request
   ECDSA_PrivateKey dvca_priv_key2(rng, dom_pars);
   EAC1_1_Req dvca_req2 = DE_EAC::create_cvc_req(dvca_priv_key2, ASN1_Chr("DEDVCAEPASS"), hash, rng);
   std::ofstream dvca_file2(TEST_DATA_DIR "/cvc_chain_dvca_req2.cer", std::ios::binary);
   SecureVector<byte> dvca_sv2 = dvca_req2.BER_encode();
   dvca_file2.write((char*)&dvca_sv2[0], dvca_sv2.size());
   dvca_file2.close();
   EAC1_1_ADO dvca_ado2 = CVC_EAC::create_ado_req(dvca_priv_key, dvca_req2,
                                                  ASN1_Car(dvca_cert1.get_chr().iso_8859()), rng);
   helper_write_file(dvca_ado2, TEST_DATA_DIR "/cvc_chain_dvca_ado2.cer");

   // verify the ado and sign the request too

<<<<<<< HEAD
   std::auto_ptr<Public_Key> ap_pk(dvca_cert1.subject_public_key());
=======
   std::unique_ptr<Public_Key> ap_pk = dvca_cert1.subject_public_key();
>>>>>>> 0e41e0e8
   ECDSA_PublicKey* cert_pk = dynamic_cast<ECDSA_PublicKey*>(ap_pk.get());

   //cert_pk->set_domain_parameters(dom_pars);
   //std::cout << "dvca_cert.public_point.size() = " << ec::EC2OSP(cert_pk->get_public_point(), ec::PointGFp::COMPRESSED).size() << std::endl;
   EAC1_1_CVC dvca_cert1_reread(TEST_DATA_DIR "/cvc_chain_cvca.cer");
   CHECK(dvca_ado2.check_signature(*cert_pk));

   CHECK(dvca_ado2.check_signature(dvca_priv_key)); // must also work

   EAC1_1_Req dvca_req2b = dvca_ado2.get_request();
   helper_write_file(dvca_req2b, TEST_DATA_DIR "/cvc_chain_dvca_req2b.cer");
   CHECK(helper_files_equal(TEST_DATA_DIR "/cvc_chain_dvca_req2b.cer", TEST_DATA_DIR "/cvc_chain_dvca_req2.cer"));
   EAC1_1_CVC dvca_cert2 = DE_EAC::sign_request(cvca_cert, cvca_privk, dvca_req2b, 2, 5, true, 3, 1, rng);
   CHECK(dvca_cert2.get_car().iso_8859() == "DECVCA00001");
   CHECK_MESSAGE(dvca_cert2.get_chr().iso_8859() == "DEDVCAEPASS00002",
                 "chr = " << dvca_cert2.get_chr().iso_8859());

   // make a first round IS request
   ECDSA_PrivateKey is_priv_key(rng, dom_pars);
   EAC1_1_Req is_req = DE_EAC::create_cvc_req(is_priv_key, ASN1_Chr("DEIS"), hash, rng);
   helper_write_file(is_req, TEST_DATA_DIR "/cvc_chain_is_req.cer");

   // sign the IS request
   //dvca_cert1.set_domain_parameters(dom_pars);
   EAC1_1_CVC is_cert1 = DE_EAC::sign_request(dvca_cert1, dvca_priv_key, is_req, 1, 5, true, 3, 1, rng);
   CHECK_MESSAGE(is_cert1.get_car().iso_8859() == "DEDVCAEPASS00001", "car = " << is_cert1.get_car().iso_8859());
   CHECK(is_cert1.get_chr().iso_8859() == "DEIS00001");
   helper_write_file(is_cert1, TEST_DATA_DIR "/cvc_chain_is_cert.cer");

   // verify the signature of the certificate
   CHECK(is_cert1.check_signature(dvca_priv_key));
   }

}

u32bit do_cvc_tests(Botan::RandomNumberGenerator& rng)
   {
   std::cout << "Testing CVC: " << std::flush;

   test_enc_gen_selfsigned(rng);
   test_enc_gen_req(rng);
   test_cvc_req_ext(rng);
   test_cvc_ado_ext(rng);
   test_cvc_ado_creation(rng);
   test_cvc_ado_comparison(rng);
   test_eac_time(rng);
   test_ver_cvca(rng);
   test_copy_and_assignment(rng);
   test_eac_str_illegal_values(rng);
   test_tmp_eac_str_enc(rng);
   test_cvc_chain(rng);
   std::cout << std::endl;

   return 0;
   }
#else
u32bit do_cvc_tests(Botan::RandomNumberGenerator&) { return 0; }
#endif<|MERGE_RESOLUTION|>--- conflicted
+++ resolved
@@ -162,13 +162,8 @@
       }
    CHECK(ill_date_exc2);
    //cout << "readable = '" << cert_in.get_ced().readable_string() << "'\n";
-<<<<<<< HEAD
-   std::auto_ptr<Public_Key> p_pk(cert_in.subject_public_key());
-   //auto_ptr<ECDSA_PublicKey> ecdsa_pk(dynamic_cast<auto_ptr<ECDSA_PublicKey> >(p_pk));
-=======
    std::unique_ptr<Public_Key> p_pk = cert_in.subject_public_key();
    //unique_ptr<ECDSA_PublicKey> ecdsa_pk = dynamic_cast<auto_ptr<ECDSA_PublicKey> >(p_pk);
->>>>>>> 0e41e0e8
    ECDSA_PublicKey* p_ecdsa_pk = dynamic_cast<ECDSA_PublicKey*>(p_pk.get());
    // let´s see if encoding is truely implicitca, because this is what the key should have
    // been set to when decoding (see above)(because it has no domain params):
@@ -186,11 +181,7 @@
    CHECK(exc);
    // set them and try again
    //cert_in.set_domain_parameters(dom_pars);
-<<<<<<< HEAD
-   std::auto_ptr<Public_Key> p_pk2(cert_in.subject_public_key());
-=======
    std::unique_ptr<Public_Key> p_pk2 = cert_in.subject_public_key();
->>>>>>> 0e41e0e8
    ECDSA_PublicKey* p_ecdsa_pk2 = dynamic_cast<ECDSA_PublicKey*>(p_pk2.get());
    //p_ecdsa_pk2->set_domain_parameters(dom_pars);
    CHECK(p_ecdsa_pk2->domain().get_order() == dom_pars.get_order());
@@ -221,11 +212,7 @@
    // read and check signature...
    EAC1_1_Req req_in(TEST_DATA_DIR "/my_cv_req.ber");
    //req_in.set_domain_parameters(dom_pars);
-<<<<<<< HEAD
-   std::auto_ptr<Public_Key> p_pk(req_in.subject_public_key());
-=======
    std::unique_ptr<Public_Key> p_pk = req_in.subject_public_key();
->>>>>>> 0e41e0e8
    ECDSA_PublicKey* p_ecdsa_pk = dynamic_cast<ECDSA_PublicKey*>(p_pk.get());
    //p_ecdsa_pk->set_domain_parameters(dom_pars);
    CHECK(p_ecdsa_pk->domain().get_order() == dom_pars.get_order());
@@ -240,11 +227,7 @@
    EAC1_1_Req req_in(TEST_DATA_DIR "/DE1_flen_chars_cvcRequest_ECDSA.der");
    EC_Domain_Params dom_pars(OID("1.3.36.3.3.2.8.1.1.5")); // "german curve"
    //req_in.set_domain_parameters(dom_pars);
-<<<<<<< HEAD
-   std::auto_ptr<Public_Key> p_pk(req_in.subject_public_key());
-=======
    std::unique_ptr<Public_Key> p_pk = req_in.subject_public_key();
->>>>>>> 0e41e0e8
    ECDSA_PublicKey* p_ecdsa_pk = dynamic_cast<ECDSA_PublicKey*>(p_pk.get());
    //p_ecdsa_pk->set_domain_parameters(dom_pars);
    CHECK(p_ecdsa_pk->domain().get_order() == dom_pars.get_order());
@@ -405,19 +388,11 @@
 
    EAC1_1_CVC req_in(TEST_DATA_DIR "/cvca01.cv.crt");
 
-<<<<<<< HEAD
-   //auto_ptr<ECDSA_PublicKey> ecdsa_pk(dynamic_cast<auto_ptr<ECDSA_PublicKey> >(p_pk));
-   //ECDSA_PublicKey* p_ecdsa_pk = dynamic_cast<ECDSA_PublicKey*>(p_pk.get());
-   bool exc = false;
-
-   std::auto_ptr<Public_Key> p_pk2(req_in.subject_public_key());
-=======
    //unique_ptr<ECDSA_PublicKey> ecdsa_pk = dynamic_cast<auto_ptr<ECDSA_PublicKey> >(p_pk);
    //ECDSA_PublicKey* p_ecdsa_pk = dynamic_cast<ECDSA_PublicKey*>(p_pk.get());
    bool exc = false;
 
    std::unique_ptr<Public_Key> p_pk2 = req_in.subject_public_key();
->>>>>>> 0e41e0e8
    ECDSA_PublicKey* p_ecdsa_pk2 = dynamic_cast<ECDSA_PublicKey*>(p_pk2.get());
    bool ver_ec = req_in.check_signature(*p_pk2);
    CHECK_MESSAGE(ver_ec, "could not positively verify correct selfsigned cvca certificate");
@@ -535,11 +510,7 @@
    CHECK(link12.check_signature(cvca_privk));
    EAC1_1_CVC link12_reloaded(TEST_DATA_DIR "/cvc_chain_link12.cer");
    EAC1_1_CVC cvca1_reloaded(TEST_DATA_DIR "/cvc_chain_cvca.cer");
-<<<<<<< HEAD
-   std::auto_ptr<Public_Key> cvca1_rel_pk(cvca1_reloaded.subject_public_key());
-=======
    std::unique_ptr<Public_Key> cvca1_rel_pk = cvca1_reloaded.subject_public_key();
->>>>>>> 0e41e0e8
    CHECK(link12_reloaded.check_signature(*cvca1_rel_pk));
 
    // create first round dvca-req
@@ -569,11 +540,7 @@
 
    // verify the ado and sign the request too
 
-<<<<<<< HEAD
-   std::auto_ptr<Public_Key> ap_pk(dvca_cert1.subject_public_key());
-=======
    std::unique_ptr<Public_Key> ap_pk = dvca_cert1.subject_public_key();
->>>>>>> 0e41e0e8
    ECDSA_PublicKey* cert_pk = dynamic_cast<ECDSA_PublicKey*>(ap_pk.get());
 
    //cert_pk->set_domain_parameters(dom_pars);
