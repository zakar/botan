/*
 (C) 2007 FlexSecure GmbH
     2008 Jack Lloyd
*
* Distributed under the terms of the Botan license
*/

#include <botan/cvc_cert.h>
#include <botan/cvc_key.h>
#include <botan/ecdsa.h>

namespace Botan {

ASN1_Car EAC1_1_CVC::get_car() const
   {
   return m_car;
   }

ASN1_Ced EAC1_1_CVC::get_ced() const
   {
   return m_ced;
   }
ASN1_Cex EAC1_1_CVC::get_cex() const
   {
   return m_cex;
   }
u32bit EAC1_1_CVC::get_chat_value() const
   {
   return m_chat_val;
   }

/*
* Decode the TBSCertificate data
*/
void EAC1_1_CVC::force_decode()
   {
   SecureVector<byte> enc_pk;
   SecureVector<byte> enc_chat_val;
   u32bit cpi;
   BER_Decoder tbs_cert(tbs_bits);
   tbs_cert.decode(cpi, ASN1_Tag(41), APPLICATION)
      .decode(m_car)
      .start_cons(ASN1_Tag(73))
      .raw_bytes(enc_pk)
      .end_cons()
      .decode(m_chr)
      .start_cons(ASN1_Tag(76))
      .decode(m_chat_oid)
      .decode(enc_chat_val, OCTET_STRING, ASN1_Tag(19), APPLICATION)
      .end_cons()
      .decode(m_ced)
      .decode(m_cex)
      .verify_end();

   if(enc_chat_val.size() != 1)
      throw Decoding_Error("CertificateHolderAuthorizationValue was not of length 1");

   if(cpi != 0)
      throw Decoding_Error("EAC1_1 certificate's cpi was not 0");

   // FIXME: PK algos have no notion of EAC encoder/decoder currently
#if 0
   ECDSA_PublicKey tmp_pk;
   std::unique_ptr<EAC1_1_CVC_Decoder> dec = tmp_pk.cvc_eac1_1_decoder();
   sig_algo = dec->public_key(enc_pk);


   m_pk = tmp_pk;
   m_chat_val = enc_chat_val[0];
   self_signed = false;
   if(m_car.iso_8859() == m_chr.iso_8859())
      {
      self_signed= true;
      }
#endif
   }

/*
* CVC Certificate Constructor
*/
<<<<<<< HEAD
EAC1_1_CVC::EAC1_1_CVC(std::shared_ptr<DataSource>& in)
=======
EAC1_1_CVC::EAC1_1_CVC(DataSource& in)
>>>>>>> f849aab3
   {
   init(in);
   self_signed = false;
   do_decode();
   }

EAC1_1_CVC::EAC1_1_CVC(const std::string& in)
   {
<<<<<<< HEAD
   std::shared_ptr<DataSource> stream(new DataSource_Stream(in, true));
=======
   DataSource_Stream stream(in, true);
>>>>>>> f849aab3
   init(stream);
   self_signed = false;
   do_decode();
   }

bool EAC1_1_CVC::operator==(EAC1_1_CVC const& rhs) const
   {
   return (tbs_data() == rhs.tbs_data()
           && get_concat_sig() == rhs.get_concat_sig());
   }

}<|MERGE_RESOLUTION|>--- conflicted
+++ resolved
@@ -78,11 +78,7 @@
 /*
 * CVC Certificate Constructor
 */
-<<<<<<< HEAD
-EAC1_1_CVC::EAC1_1_CVC(std::shared_ptr<DataSource>& in)
-=======
 EAC1_1_CVC::EAC1_1_CVC(DataSource& in)
->>>>>>> f849aab3
    {
    init(in);
    self_signed = false;
@@ -91,11 +87,7 @@
 
 EAC1_1_CVC::EAC1_1_CVC(const std::string& in)
    {
-<<<<<<< HEAD
-   std::shared_ptr<DataSource> stream(new DataSource_Stream(in, true));
-=======
    DataSource_Stream stream(in, true);
->>>>>>> f849aab3
    init(stream);
    self_signed = false;
    do_decode();
